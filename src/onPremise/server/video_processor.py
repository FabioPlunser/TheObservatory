--- conflicted
+++ resolved
@@ -246,12 +246,9 @@
         """Optimized detection worker with improved batch processing"""
         batch_frames = []
         batch_metadata = []
-<<<<<<< HEAD
         if len(self.detection_queues) == 0:
             return
-=======
         last_batch_time = time.time()
->>>>>>> ac69708f
 
         while not self.stop_event.is_set():
             try:
