import cv2
import numpy as np
import torch
import logging
import time
import queue
import os
import threading
import colorsys
import multiprocessing as mp

from typing import Optional, Tuple
from ultralytics import YOLO
from logging_config import setup_logger
from contextlib import nullcontext
from reid_implementation import Reid
from concurrent.futures import ThreadPoolExecutor

setup_logger()
logger = logging.getLogger("VideoProcessor")
os.environ["TF_CPP_MIN_LOG_LEVEL"] = "3"
os.environ["PYTORCH_CUDA_ALLOC_CONF"] = "max_split_size_mb:512"
os.environ["CUDA_LAUNCH_BLOCKING"] = "0"
torch.backends.cudnn.benchmark = True


class ThreadSafeDict(dict):
    def __init__(self, *args, **kwargs):
        self.lock = threading.Lock()
        super().__init__(*args, **kwargs)

    def __getitem__(self, key):
        with self.lock:
            return super().__getitem__(key)

    def __setitem__(self, key, value):
        with self.lock:
            super().__setitem__(key, value)

    def __delitem__(self, key):
        with self.lock:
            super().__delitem__(key)


class VideoProcessor:
    """
    Shared video processor that handles multiple cameras efficiently
    """

    def __init__(self, num_detection_threads: int = 4):
        # Initialize collections
        self.result_queues = ThreadSafeDict()
        self.stop_events = ThreadSafeDict()
        self.camera_threads = ThreadSafeDict()
        self.fps_counters = ThreadSafeDict()

        self.detection_queues = ThreadSafeDict()

        self.frame_skip = 3
        self.max_queue_size = 5
        self.target_fps = 10
        self.frame_interval = 1.0 / self.target_fps
        self.batch_size = 16

        self.thread_pool = ThreadPoolExecutor(max_workers=mp.cpu_count())

        self._color_cache = {}

        # GPU Optimizations
        self._setup_gpu()

        # Initialize model with optimizations
        self.model = self._init_model()

        # Initialize Reid
        self.reid_manager = Reid()

        # Global stop event
        self.stop_event = threading.Event()

        # Start detection threads
        self.detection_threads = []
        for _ in range(num_detection_threads):
            thread = threading.Thread(target=self._detection_worker, daemon=True)
            thread.start()
            self.detection_threads.append(thread)

        # Start monitoring
        self.monitoring_thread = threading.Thread(
            target=self._monitor_performance, daemon=True
        )
        self.monitoring_thread.start()

        # Global stop event
        self.stop_event = threading.Event()

    def _setup_gpu(self):
        """Enhanced GPU setup with memory optimizations"""
        if torch.cuda.is_available():
            # Enable TF32 and other optimizations
            torch.backends.cuda.matmul.allow_tf32 = True
            torch.backends.cudnn.benchmark = True
            torch.backends.cudnn.enabled = True
            torch.backends.cudnn.deterministic = False
            torch.set_float32_matmul_precision("high")
            self.device = torch.device("cuda")
        else:
            self.device = torch.device("cpu")
            torch.set_num_threads(mp.cpu_count())
            self.scaler = None

    def _init_model(self):
        """Initialize model with additional optimizations"""
        model = YOLO("yolov8n.pt")
        if self.device.type == "cuda":
            model.to(self.device)
            model.fuse()
        else:
            model.to(self.device)
        return model

    def add_camera(self, camera_id: str, rtsp_url: str, company_id: str):
        """Add a new camera stream."""
        try:
            self.result_queues[camera_id] = queue.Queue(maxsize=self.max_queue_size)
            self.detection_queues[camera_id] = queue.Queue(maxsize=self.max_queue_size)
            self.fps_counters[camera_id] = {"frames": 0, "last_check": time.time()}
            self.stop_events[camera_id] = threading.Event()
            logger.info(f"Adding camera {camera_id} with RTSP URL: {rtsp_url}")

            reader_thread = threading.Thread(
                target=self._frame_reader_thread,
                args=(camera_id, rtsp_url, company_id),
                daemon=True,
            )
            reader_thread.start()
            self.camera_threads[camera_id] = reader_thread

        except Exception as e:
            logger.error(f"Error adding camera {camera_id}: {e}")
            self._cleanup_camera_resources(camera_id)
            raise

    def remove_camera(self, camera_id: str):
        """Remove a camera"""
        # Thread will stop at next iteration due to stop_event
        if camera_id in self.stop_events:
            # Just signal the thread to stop and return immediately
            self.stop_events[camera_id].set()

            # Start a cleanup thread that won't block the server
            cleanup_thread = threading.Thread(
                target=self._cleanup_camera_resources, args=(camera_id,), daemon=True
            )
            cleanup_thread.start()

        if camera_id in self.fps_counters:
            del self.fps_counters[camera_id]

        for collection in (self.fps_counters,):
            collection.pop(camera_id, None)

    def _cleanup_camera_resources(self, camera_id: str):
        """Handle camera cleanup in a separate thread"""
        try:
            # Wait for the frame reader thread to finish with timeout
            if camera_id in self.camera_threads:
                self.camera_threads[camera_id].join(timeout=5.0)

            if camera_id in self.camera_threads:
                del self.camera_threads[camera_id]
            if camera_id in self.stop_events:
                del self.stop_events[camera_id]
            for collection in (self.fps_counters,):
                collection.pop(camera_id, None)

        except Exception as e:
            print(f"Error during camera {camera_id} cleanup: {e}")

    def _frame_reader_thread(self, camera_id: str, rtsp_url: str, company_id: str):
        """Optimized frame reader with better error handling and performance"""
        retry_count = 0
        max_retries = 5
        cap = None
        frame_counter = 0
        last_frame_time = time.time()

        # Pre-allocate frame buffer
        frame_buffer = None

        while not self.stop_events[camera_id].is_set():
            try:
                if cap is None or not cap.isOpened():
                    cap = cv2.VideoCapture(rtsp_url, cv2.CAP_FFMPEG)
                    if not cap.isOpened():
                        retry_count += 1
                        if retry_count >= max_retries:
                            logger.error(f"Failed to open camera {camera_id}")
                            break
                        time.sleep(min(2**retry_count, 30))  # Cap max sleep time
                        continue
                    retry_count = 0

                    # Set optimal buffer size
                    cap.set(cv2.CAP_PROP_BUFFERSIZE, 1)

                ret, frame = cap.read()
                if not ret:
                    if cap is not None:
                        cap.release()
                        cap = None
                    time.sleep(0.1)
                    continue

                current_time = time.time()
                if current_time - last_frame_time < self.frame_interval:
                    time.sleep(0.001)
                    continue

                if frame_buffer is None or frame_buffer.shape != frame.shape:
                    frame_buffer = np.empty_like(frame)
                np.copyto(frame_buffer, frame)

                try:
                    self.detection_queues[camera_id].put_nowait(
                        {
                            "frame": frame_buffer,
                            "camera_id": camera_id,
                            "company_id": company_id,
                            "timestamp": current_time,
                        }
                    )
                    last_frame_time = current_time
                except queue.Full:
                    continue

            except Exception as e:
                logger.error(f"Error in frame reader for camera {camera_id}: {str(e)}")
                if cap is not None:
                    cap.release()
                    cap = None
                time.sleep(0.1)

        if cap is not None:
            cap.release()

    def _detection_worker(self):
        """Optimized detection worker with improved batch processing"""
        batch_frames = []
        batch_metadata = []
        last_batch_time = time.time()

        while not self.stop_event.is_set():
            try:
                current_time = time.time()

                if current_time - last_batch_time < self.frame_interval:
                    time.sleep(0.001)
                    continue

                for camera_id in list(self.detection_queues.keys()):
                    try:
                        while len(batch_frames) < self.batch_size:
                            try:
                                data = self.detection_queues[camera_id].get_nowait()
                                batch_frames.append(data["frame"])
                                batch_metadata.append(data)
                            except queue.Empty:
                                break
                    except Exception as e:
                        logger.error(f"Error processing camera {camera_id}: {e}")
                        continue

                if batch_frames:
                    try:
                        with (
                            torch.amp.autocast("cuda")
                            if self.device.type == "cuda"
                            else nullcontext()
                        ):
                            results = self.model.track(
                                source=batch_frames,
                                conf=0.5,
                                iou=0.7,
                                persist=True,
                                tracker="bytetrack.yaml",
                                verbose=False,
                            )

                        processing_futures = []
                        for result, metadata in zip(results, batch_metadata):
                            camera_id = metadata["camera_id"]
                            if camera_id not in self.result_queues:
                                continue

                            frame = batch_frames[batch_metadata.index(metadata)]
                            future = self.thread_pool.submit(
                                self._process_detections, frame, result, camera_id
                            )
                            processing_futures.append((future, camera_id))

                        # Handle processed frames
                        for future, camera_id in processing_futures:
                            try:
                                processed_frame = future.result()
                                if processed_frame is not None:
                                    _, buffer = cv2.imencode(
                                        ".jpg",
                                        processed_frame,
                                        [cv2.IMWRITE_JPEG_QUALITY, 50],
                                    )

                                    try:
                                        self.result_queues[camera_id].put_nowait(
                                            buffer.tobytes()
                                        )
                                        if camera_id in self.fps_counters:
                                            self.fps_counters[camera_id]["frames"] += 1
                                    except queue.Full:
                                        continue
                            except Exception as e:
                                logger.error(f"Error processing frame result: {e}")
                                continue

                    finally:
                        batch_frames.clear()
                        batch_metadata.clear()
                        last_batch_time = current_time

            except Exception as e:
                logger.error(f"Error in detection worker: {e}")
                time.sleep(0.1)

            time.sleep(0.001)

    def _process_detections(self, frame, result, camera_id):
        """Process detections with improved error handling and type checking"""
        try:
            # Ensure result.boxes exists and has necessary attributes
            if not hasattr(result, "boxes") or result.boxes is None:
                return frame

            if not hasattr(result.boxes, "cls") or not hasattr(result.boxes, "id"):
                return frame

            boxes_cls = (
                result.boxes.cls.cpu().numpy() if result.boxes.cls.numel() > 0 else []
            )
            if len(boxes_cls) == 0:
<<<<<<< HEAD
                return frame  
            person_mask = boxes_cls == 0
            if not np.any(person_mask):  
                return frame

            person_mask = boxes_cls == 0
            if not np.any(person_mask): 
=======
                return frame

            person_mask = boxes_cls == 0
            if not np.any(person_mask):  # Ensure person_mask is not empty
>>>>>>> 3e4c0ecb
                return frame

            # Filter boxes and IDs
            boxes = result.boxes[person_mask]
            if not hasattr(boxes, "id") or boxes.id.numel() == 0:
<<<<<<< HEAD
                return 
=======
                return frame
>>>>>>> 3e4c0ecb

            track_ids = boxes.id.cpu().numpy().astype(int)
            boxes_xyxy = boxes.xyxy.cpu().numpy()
            if len(track_ids) == 0 or len(boxes_xyxy) == 0:
                return frame

            # Process person detections
            person_crops = []
            positions = {}

            for box, track_id in zip(boxes_xyxy, track_ids):
                x1, y1, x2, y2 = map(int, box)

                # Validate bounding box coordinates
                if x1 < 0 or y1 < 0 or x2 >= frame.shape[1] or y2 >= frame.shape[0]:
                    continue

                crop = frame[y1:y2, x1:x2]
                if crop.size == 0 or crop.shape[0] < 30 or crop.shape[1] < 30:
                    continue

                person_crops.append((track_id, crop.copy()))
                positions[track_id] = ((x1 + x2) / 2, (y1 + y2) / 2)

            if not person_crops:
                return frame

            # Update Reid with detections
            global_ids = self.reid_manager.update(camera_id, person_crops)
            draw_frame = frame.copy()

            for box, track_id in zip(boxes_xyxy, track_ids):
                global_id = global_ids.get(int(track_id))
                if not global_id:
                    continue

                x1, y1, x2, y2 = map(int, box)
                color = self._get_id_color(global_id)

                # Draw bounding box
                cv2.rectangle(draw_frame, (x1, y1), (x2, y2), color, 2)

                # Draw text with background
                text = f"ID: {global_id}"
                (text_width, text_height), baseline = cv2.getTextSize(
                    text, cv2.FONT_HERSHEY_SIMPLEX, 0.5, 2
                )

                # Text background
                cv2.rectangle(
                    draw_frame,
                    (x1, y1 - text_height - 10),
                    (x1 + text_width + 10, y1),
                    color,
                    -1,
                )

                # Text
                cv2.putText(
                    draw_frame,
                    text,
                    (x1 + 5, y1 - 5),
                    cv2.FONT_HERSHEY_SIMPLEX,
                    0.5,
                    (255, 255, 255),
                    2,
                )

            return draw_frame

        except Exception as e:
            logger.error(f"Error processing detections: {e}")
            return frame

    def _get_id_color(self, global_id: str) -> Tuple[int, int, int]:
        """Fast color generation"""
        hash_val = hash(global_id)
        hue = (hash_val % 360) / 360.0
        rgb = colorsys.hsv_to_rgb(hue, 0.9, 0.9)
        return tuple(int(x * 255) for x in rgb)

    def get_frame(self, camera_id: str) -> Optional[bytes]:
        """Get the latest processed frame for a camera"""
        try:
            if camera_id not in self.result_queues:
                return None
            return self.result_queues[camera_id].get_nowait()
        except queue.Empty:
            return None

    def _monitor_performance(self):
        """Monitor FPS for each camera"""
        while not self.stop_event.is_set():
            try:
                current_time = time.time()
                for camera_id, counter in self.fps_counters.items():
                    elapsed = current_time - counter["last_check"]
                    if elapsed >= 5.0:  # Report every 5 seconds
                        fps = counter["frames"] / elapsed
                        logger.info(f"Camera {camera_id} - FPS: {fps:.2f}")
                        counter["frames"] = 0
                        counter["last_check"] = current_time
                time.sleep(1)
            except Exception as e:
                logger.error(f"Error in performance monitoring: {e}")

    def stop(self):
        """Stop all processing"""
        self.stop_event.set()
        # No need to join threads as they are daemon threads

        # Clear queues
        while not self.frame_queue.empty():
            try:
                self.frame_queue.get_nowait()
            except:
                break

        for q in self.output_queues.values():
            while not q.empty():
                try:
                    q.get_nowait()
                except:
                    break<|MERGE_RESOLUTION|>--- conflicted
+++ resolved
@@ -347,30 +347,16 @@
                 result.boxes.cls.cpu().numpy() if result.boxes.cls.numel() > 0 else []
             )
             if len(boxes_cls) == 0:
-<<<<<<< HEAD
-                return frame  
-            person_mask = boxes_cls == 0
-            if not np.any(person_mask):  
-                return frame
-
-            person_mask = boxes_cls == 0
-            if not np.any(person_mask): 
-=======
                 return frame
 
             person_mask = boxes_cls == 0
             if not np.any(person_mask):  # Ensure person_mask is not empty
->>>>>>> 3e4c0ecb
                 return frame
 
             # Filter boxes and IDs
             boxes = result.boxes[person_mask]
             if not hasattr(boxes, "id") or boxes.id.numel() == 0:
-<<<<<<< HEAD
-                return 
-=======
-                return frame
->>>>>>> 3e4c0ecb
+                return frame
 
             track_ids = boxes.id.cpu().numpy().astype(int)
             boxes_xyxy = boxes.xyxy.cpu().numpy()
