--- conflicted
+++ resolved
@@ -56,15 +56,9 @@
 
         self.detection_queues = ThreadSafeDict()
 
-<<<<<<< HEAD
         self.frame_skip = 3
         self.max_queue_size = 5
         self.target_fps = 10
-=======
-        self.frame_skip = 2
-        self.max_queue_size = 3
-        self.target_fps = 15
->>>>>>> 213c5500
         self.frame_interval = 1.0 / self.target_fps
         self.batch_size = 16
 
