--- conflicted
+++ resolved
@@ -7,12 +7,14 @@
 import os
 import threading
 import colorsys
-
-from typing import  Optional, Tuple
+import multiprocessing as mp
+
+from typing import Optional, Tuple
 from ultralytics import YOLO
 from logging_config import setup_logger
 from contextlib import nullcontext
 from reid_implementation import Reid
+from concurrent.futures import ThreadPoolExecutor
 
 setup_logger()
 logger = logging.getLogger("VideoProcessor")
@@ -45,7 +47,7 @@
     Shared video processor that handles multiple cameras efficiently
     """
 
-    def __init__(self):
+    def __init__(self, num_detection_threads: int = 4):
         # Initialize collections
         self.result_queues = ThreadSafeDict()
         self.stop_events = ThreadSafeDict()
@@ -54,7 +56,6 @@
 
         self.detection_queues = ThreadSafeDict()
 
-<<<<<<< HEAD
         self.frame_skip = 2
         self.max_queue_size = 3
         self.target_fps = 15
@@ -64,13 +65,6 @@
         self.thread_pool = ThreadPoolExecutor(max_workers=mp.cpu_count())
 
         self._color_cache = {}
-=======
-        self.frame_skip = 3
-        self.max_queue_size = 5
-        self.target_fps = 5
-        self.frame_interval = 1.0 / self.target_fps
-        self.batch_size = 8
->>>>>>> fe3cd68a
 
         # GPU Optimizations
         self._setup_gpu()
@@ -107,17 +101,8 @@
             torch.backends.cuda.matmul.allow_tf32 = True
             torch.backends.cudnn.benchmark = True
             torch.backends.cudnn.enabled = True
-<<<<<<< HEAD
             torch.backends.cudnn.deterministic = False
             torch.set_float32_matmul_precision("high")
-=======
-            torch.set_float32_matmul_precision("medium")
-
-            # Set per-GPU memory fraction
-            for gpu_id in range(torch.cuda.device_count()):
-                torch.cuda.set_per_process_memory_fraction(0.8, gpu_id)
-
->>>>>>> fe3cd68a
             self.device = torch.device("cuda")
         else:
             self.device = torch.device("cpu")
@@ -232,11 +217,6 @@
                     time.sleep(0.001)
                     continue
 
-                frame_counter += 1
-                if frame_counter % self.frame_skip != 0:
-                    time.sleep(0.001)
-                    continue
-
                 if frame_buffer is None or frame_buffer.shape != frame.shape:
                     frame_buffer = np.empty_like(frame)
                 np.copyto(frame_buffer, frame)
@@ -269,6 +249,7 @@
         batch_frames = []
         batch_metadata = []
         last_batch_time = time.time()
+        frame_counter = 
 
         while not self.stop_event.is_set():
             try:
@@ -278,7 +259,6 @@
                     time.sleep(0.001)
                     continue
 
-                # Check all camera queues round-robin
                 for camera_id in list(self.detection_queues.keys()):
                     try:
                         while len(batch_frames) < self.batch_size:
@@ -294,15 +274,12 @@
 
                 if batch_frames:
                     try:
-                        # Process batch with automatic mixed precision
                         with (
                             torch.amp.autocast("cuda")
                             if self.device.type == "cuda"
                             else nullcontext()
                         ):
-                            # Convert frames to tensor efficiently
-
-                            results = self.model.track(
+                            esults = self.model.track(
                                 source=batch_frames,
                                 conf=0.5,
                                 iou=0.7,
@@ -311,7 +288,6 @@
                                 verbose=False,
                             )
 
-<<<<<<< HEAD
                         # Process results in parallel using thread pool
                         processing_futures = []
                         for result, metadata in zip(results, batch_metadata):
@@ -334,42 +310,6 @@
                                         ".jpg",
                                         processed_frame,
                                         [cv2.IMWRITE_JPEG_QUALITY, 50],
-=======
-                        # Validate results
-                        if not results or len(results) != len(batch_frames):
-                            logger.error("Mismatch between results and batch frames")
-                            batch_frames.clear()
-                            batch_metadata.clear()
-                            continue
-
-                        # Process each frame's results
-                        for result, metadata in zip(results, batch_metadata):
-                            if not hasattr(result, "boxes") or result.boxes is None:
-                                continue
-
-                            frame = metadata["frame"]
-                            camera_id = metadata["camera_id"]
-
-                            processed_frame = self._process_detections(
-                                frame, result, camera_id
-                            )
-                            if processed_frame is not None:
-                                try:
-                                    _, buffer = cv2.imencode(
-                                        ".jpg",
-                                        processed_frame,
-                                        [cv2.IMWRITE_JPEG_QUALITY, 80],
-                                    )
-                                    self.result_queues[camera_id].put_nowait(buffer.tobytes())
-                                    if camera_id in self.fps_counters:
-                                        self.fps_counters[camera_id]["frames"] += 1
-
-                                except queue.Full:
-                                    continue  # Skip if output queue is full
-                                except Exception as e:
-                                    logger.error(
-                                        f"Error encoding frame for camera {camera_id}: {e}"
->>>>>>> fe3cd68a
                                     )
 
                                     try:
@@ -406,7 +346,9 @@
                 return frame
 
             # Extract classes and apply mask
-            boxes_cls = result.boxes.cls.cpu().numpy() if result.boxes.cls.numel() > 0 else []
+            boxes_cls = (
+                result.boxes.cls.cpu().numpy() if result.boxes.cls.numel() > 0 else []
+            )
             if len(boxes_cls) == 0:
                 return
 
