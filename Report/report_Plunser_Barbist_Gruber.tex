\documentclass[conference]{IEEEtran}
\IEEEoverridecommandlockouts
% The preceding line is only needed to identify funding in the first footnote. If that is unneeded, please comment it out.
\usepackage{cite}
\usepackage{amsmath,amssymb,amsfonts}
\usepackage{algorithmic}
\usepackage{graphicx}
\usepackage{textcomp}
\usepackage{hyperref}
\usepackage{xcolor}
\usepackage{tabulary}
\def\BibTeX{{\rm B\kern-.05em{\sc i\kern-.025em b}\kern-.08em
    T\kern-.1667em\lower.7ex\hbox{E}\kern-.125emX}}
\begin{document}

\title{The Observatory}

\author{\IEEEauthorblockN{1\textsuperscript{st} Fabio Plunser}
      \and
      \IEEEauthorblockN{2\textsuperscript{nd} Dominik Barbist}
      \and
      \IEEEauthorblockN{3\textsuperscript{rd} Florian Gruber}
}

\maketitle

\begin{quote}
      \textit{"What is it worth to have hundreds of cameras if you can't spy on someone."}\\
      --- The Observatory Team, 2024
\end{quote}

\section{Introduction}
For this project, we have implemented a system that can detect and track people across multiple cameras while identifying unknown faces.
The system processes video streams on the edge using YOLOv8 for person detection and implements a cross-camera tracking system.
When an unrecognized face is detected, it is sent to AWS Rekognition for comparison against known faces stored in S3.
If an unknown face is detected, the system triggers an alarm on the corresponding IoT device.
The system requires significant parallel processing capabilities to handle multiple video streams simultaneously.
\\
\textbf{Main Steps:}
\begin{itemize}
      \item \textbf{Data Collection:} Collection of video streams from both emulated and physical cameras (ESP32-CAM/Webcam) using WebSockets.
      \item \textbf{Data Processing:} Real-time person detection and tracking using YOLOv8 on the edge device.
      \item \textbf{Data Storage:} Company-isolated storage in AWS S3 for face images and SQLite for local state management.
      \item \textbf{Data Analysis:} Face comparison using AWS Rekognition with known faces database.
      \item \textbf{Signal Processing:} NATS-based messaging system for edge-cloud communication and WebSockets for device communication.
      \item \textbf{User Interface:} Real-time monitoring and control through a Svelte-based web interface.
\end{itemize}

\section{System architecture}
\begin{itemize}
      \item \textbf{Data Collection:} Multiple video streams are collected from both emulated cameras, ESP32-CAM devices, and webcams.
            Devices automatically discover the edge server using mDNS and establish WebSocket connections for streaming.
      \item \textbf{Data Processing:} The edge server uses multiprocessing to handle multiple video streams concurrently.
            Each stream is processed using YOLOv8 for person detection, with hardware acceleration where available.
            A cross-camera tracking system maintains person identity across multiple views.
      \item \textbf{Data Storage:} AWS S3 implements a company-centric structure with separate directories for known and unknown faces.
            The edge server maintains a SQLite database for device management, room organization, and face detection tracking.
      \item \textbf{Data Analysis:} AWS Rekognition compares detected faces against the known faces database using the CompareFaces API.
            The edge server implements intelligent face detection to minimize cloud processing costs.
      \item \textbf{Signal Processing:} NATS handles all edge-cloud communication including bucket management, URL generation,
            and face recognition requests. Device communication uses WebSockets with automatic reconnection capabilities.
      \item \textbf{User Interface:} A Svelte-based web interface provides real-time camera monitoring, alarm management,
            and system configuration. The interface supports room-based organization and device management.
\end{itemize}
% Describe your system in detail, including a figure for your architectural diagram (IoT, Edge, Cloud layers, components developed and services used).

\begin{figure}[h!]
      \centering
      \includegraphics[width=1\linewidth]{images/architecture.excalidraw.png}
      \caption{First prototype of the system architecture.}
      \label{fig:prototype-1}
\end{figure}

\begin{figure}[h!]
      \centering
      \includegraphics[width=1\linewidth]{images/architecturev2.excalidraw.png}
      \caption{Adjusted prototype of the system architecture.}
      \label{fig:prototype-adjusted}
\end{figure}

\begin{figure}[h!]
      \centering
      \includegraphics[width=1\linewidth]{images/architecture_final.excalidraw.png}
      \caption{Final diagram of the system architecture.}
      \label{fig:final-diagram}
\end{figure}
\newpage
\section{Implementation details}
\subsection{System Components}
\begin{itemize}
      \item \textbf{Video Input Sources:}
            \begin{itemize}
                  \item RTSP stream support for IP cameras
                  \item OpenCV-based camera emulation
                  \item ESP32-CAM integration
                  \item Base64/WebSocket fallback protocol
                  \item WiseNet dataset integration
                  \item Automatic stream recovery
            \end{itemize}

      \item \textbf{Edge Server Core:}
            \begin{itemize}
                  \item Python-based async server architecture
                  \item RTSP stream handling with FFmpeg
                  \item mDNS service registration
                  \item SQLite with SQLAlchemy for some persistence
            \end{itemize}
      \item \textbf{Camera Implementation:}
            \begin{itemize}
                  \item Primary RTSP stream support for all cameras
                  \item OpenCV-based frame processing pipeline
                  \item ESP32-CAM integration with RTSP streaming
                  \item WebSocket streaming for web interface display
                  \item Automatic stream recovery and reconnection
                  \item Configurable frame rate and quality settings(only in code not in the web interface)
            \end{itemize}
      \item \textbf{Development Dataset:}
            \begin{itemize}
                  \item Integration of WiseNet surveillance dataset
                  \item 6 camera feeds with 11 video sequences each
                  \item Automatic sequence looping for continuous testing
                  \item Configurable frame rates and resolutions(only in code not in the web interface)
            \end{itemize}
      \item \textbf{Web Interface:}
            \begin{itemize}
                  \item Svelte-based reactive frontend
                  \item Real-time video stream display using WebSockets
                  \item Person tracking visualization overlay
                  \item Device management interface
                  \item Alarm control and monitoring
                  \item Cloud connection configuration
            \end{itemize}
\end{itemize}
\subsection{Data Processing}
\begin{itemize}
      \item \textbf{Stream Processing:} The system processes RTSP streams using FFmpeg and OpenCV for efficient video decoding.
            Multiple video streams are handled concurrently through multiprocessing to maximize system resources.
            The processor implements frame skipping to lighten the processing load while maintaining effective detection rates.
            and includes automatic reconnection capabilities to handle temporary stream disruptions.
      \item \textbf{Video Processing:} The edge server handles multiple video streams concurrently using Python's multiprocessing.
            Each camera stream is processed in separate processes to maximize CPU utilization. The video processor implements frame skipping
            to reduce processing load while maintaining effective detection rates.
      \item \textbf{YOLO:} For face detection and person detection we use YOLOv8n, the most lightweight model of the YOLOv8 family.
            The model runs on the edge server and processes each camera feed in real-time. We utilize hardware acceleration where available,
            supporting CUDA for NVIDIA GPUs and MPS for Apple Silicon, with CPU fallback.
      \item \textbf{Tracking:} We implement multi-camera person tracking using ByteTrack for real-time person tracking and using torchreid for the person re-identification task.
            This allows us to maintain person identity across multiple camera views and avoid redundant face recognition requests.
            Each tracked person maintains their recognition status (pending, in\_progress, recognized, unknown) and face ID across the system.
\end{itemize}

\subsection{Data Storage}
\begin{itemize}
      \item \textbf{AWS S3:} Our storage solution utilizes a single S3 bucket named 'the-observatory-faces' that implements
            a company-centric organizational structure for comprehensive face management. The bucket's root level contains
            individual folders for each company using our system. Within each company folder, we maintain two distinct directories:
            'known-faces' and 'unknown-faces'. The 'known-faces' directory stores pre-approved facial records of employees and
            authorized personnel, while 'unknown-faces' automatically accumulates detected faces that don't match any known records.
      \item \textbf{Database:} The edge server uses SQLite with SQLAlchemy for local data management. The schema includes:
            \begin{itemize}
                  \item Company settings and cloud connection details
                  \item Camera and alarm device management
                  \item Room-based organization of devices
                  \item Face detection tracking and temporary storage
            \end{itemize}
\end{itemize}

\subsection{Data Analysis}
\begin{itemize}
      \item \textbf{Amazon Rekognition:} We use AWS Rekognition's CompareFaces API to match detected faces against the known faces
            database. If a face is not recognized, the system triggers an alarm on the corresponding IoT device.
      \item \textbf{Edge Processing:} The edge server performs initial face detection and tracking locally, only sending faces to
            the cloud when necessary. This hybrid approach reduces cloud costs and network bandwidth while maintaining quick response times.
\end{itemize}

\subsection{Signal Processing}
\begin{itemize}
      \item \textbf{NATS Messaging:} We use NATS for all edge-to-cloud communication. The system implements:
            \begin{itemize}
                  \item Bucket initialization and management commands
                  \item Presigned URL generation for S3 uploads/downloads
                  \item Face recognition execution requests
                  \item Alarm trigger notifications
            \end{itemize}
      \item \textbf{Device Communication:} Devices discover the edge server using mDNS (Zeroconf). Video streams and alarm
            status updates are handled through WebSocket connections, with fallback mechanisms for connection recovery.
\end{itemize}

\subsection{User Interface}
\begin{itemize}
      \item \textbf{Web Application Features:}
            \begin{itemize}
                  \item Centralized surveillance dashboard
                  \item Multi-camera live view with person tracking overlay
                  \item Known face management and upload interface
                  \item Alarm status monitoring and control panel
                  \item Company-wide system configuration
                  \item Cloud connection management interface
            \end{itemize}

      \item \textbf{Technical Implementation:}
            \begin{itemize}
                  \item Static Svelte application for optimal performance
                  \item Real-time WebSocket communication
                  \item Responsive design for various screen sizes
                  \item Client-side face image preprocessing
                  \item Automatic connection recovery
                  \item Session persistence
            \end{itemize}

      \item \textbf{Security Features:}
            \begin{itemize}
                  \item Company-isolated data access
                  \item Secure WebSocket connections
                  \item Presigned URL-based cloud storage access
                  \item Automatic session management
            \end{itemize}
\end{itemize}

\section{Evaluation}
\label{sec:evaluation}
Sadly this section is still incomplete and will be updated in the final report.
Our evaluation focuses on three key aspects:

\begin{itemize}
      \item \textbf{Processing Performance:}
            \begin{itemize}
                  \item Successfully processed multiple video streams concurrently(6 cameras + 1 Webcam), but at this but the frame rate is not optimal.
                  \item Detect new people in less than 2 seconds
                  \item Successfully processed multiple video streams concurrently(6 cameras + 1 Webcam), but at this but the frame rate is not optimal.
                  \item Detect new people in less than 2 seconds
            \end{itemize}

      \item \textbf{Scalability:}
            \begin{itemize}
                  \item Connecting additional cameras should be straightforward
                  \item The Nats messaging system allows for easy scaling of the system
            \end{itemize}
      \item \textbf{Reliability:}
            \begin{itemize}
                  \item Automatic stream recovery and reconnection
                  \item Start scripts for easy deployment on new devices
            \end{itemize}
\end{itemize}
\subsection{Measurements}
\begin{itemize}
      \item 24 Images and 5 parallel:
            \begin{table}[ht]
                  \begin{tabulary}{\textwidth}{|C|C|C|C|C|}
                        \hline
                        \textbf{Name} &
                        \textbf{min.} &
                        \textbf{max.} &
                        \textbf{mean} &
                        \textbf{median}
                        \\\hline
                        Total processing time & 0.675 & 1.360 & 0.869 & 0.794  \\\hline
                        Presigned url request time & 0.120 & 0.194 & 0.143 & 0.133  \\\hline
                        Image upload time & 0.499 & 1.161 & 0.720 & 0.657  \\\hline
                        Recognition time & 0.000 & 0.000 & 0.000 & 0.000 \\\hline
                  \end{tabulary}
            \end{table}

      \item 	 24 Images and 24 parallel:
            \begin{table}[ht]
                  \begin{tabulary}{\textwidth}{|C|C|C|C|C|}
                        \hline
                        \textbf{Name} &
                        \textbf{min.} &
                        \textbf{max.} &
                        \textbf{mean} &
                        \textbf{median}
                        \\\hline
                        Total processing time & 0.087 & 1.648 & 1.224 & 1.189  \\\hline
                        Presigned url request time & 0.214 & 0.349 & 0.266 & 0.270  \\\hline
                        Image upload time & 0.609 & 1.372 & 0.954 & 0.933  \\\hline
                        Recognition time & 0.000 & 0.000 & 0.000 & 0.000 \\\hline
                  \end{tabulary}
            \end{table}


      \item 	 100 Images and 100 parallel:
            \begin{table}[ht]
                  \begin{tabulary}{\textwidth}{|C|C|C|C|C|}
                        \hline
                        \textbf{Name} &
                        \textbf{min.} &
                        \textbf{max.} &
                        \textbf{mean} &
                        \textbf{median}
                        \\\hline
                        Total processing time & 1.162 & 8.845 & 5.962 & 7.779  \\\hline
                        Presigned url request time & 0.509 & 1.659 & 1.089 & 1.061  \\\hline
                        Image upload time & 0.588 & 7.720 & 4.869 & 6.447  \\\hline
                        Recognition time & 0.000 & 0.000 & 0.000 & 0.000 \\\hline
                  \end{tabulary}
            \end{table}
      \item 	 200 Images and 200 parallel:
            \begin{table}[ht]
                  \begin{tabulary}{\textwidth}{|C|C|C|C|C|}
                        \hline
                        \textbf{Name} &
                        \textbf{min.} &
                        \textbf{max.} &
                        \textbf{mean} &
                        \textbf{median}

                        \\\hline
                        Total processing time & 1.487 & 8.254 & 5.370 & 5.580  \\\hline
                        Presigned url request time & 0.820 & 2.920 & 1.354 & 1.046 \\\hline
                        Image upload time & 0.649 & 6.426 & 4.012 & 4.507  \\\hline
                        Recognition time & 0.000 & 0.000 & 0.000 & 0.000 \\\hline
                  \end{tabulary}
            \end{table}
\end{itemize}
\subsection{Performance Analysis Graphs}

\subsubsection{Total Processing Time Analysis}
The total processing time analysis reveals comprehensive system performance characteristics across different parallel processing configurations. The minimum processing times show a relatively modest increase from 0.675 seconds with 5 parallel processes to 1.487 seconds with 200 parallel processes, demonstrating good baseline scalability. The maximum processing times exhibit more dramatic scaling effects, peaking at approximately 8.8 seconds for the 100-parallel configuration and showing slightly better performance at 8.2 seconds for the 200-parallel configuration, which suggests potential optimization in resource utilization at higher scales. The mean processing times demonstrate a significant jump when moving from 24 parallel processes (1.224 seconds) to 100 parallel processes (5.962 seconds), indicating a potential performance threshold where resource contention becomes a limiting factor. The median values closely follow the mean times but show some deviation in the 100-parallel configuration, suggesting occasional performance outliers that affect the average. The overall trend indicates that while the system can handle increased parallelism, there are clear performance trade-offs beyond certain thresholds, particularly when processing more than 24 concurrent requests.
\begin{figure}[ht]
      \centering
      \includegraphics[width=6cm,height=6cm,keepaspectratio]{images/measurements_cloud/total_processing_time.png}
      \caption{Total processing time.}
      \label{total-processing-time}
\end{figure}
\subsubsection{Image Upload Time Analysis}
The image upload time graph demonstrates a clear correlation between parallel processing load and upload duration, with the 100-parallel and 200-parallel configurations showing significantly higher maximum upload times of approximately 7.7 and 6.4 seconds respectively. The minimum upload times remain relatively consistent across all configurations, ranging from 0.5 to 0.7 seconds, suggesting a baseline network overhead regardless of parallel load. The mean upload times show a notable increase from around 0.7 seconds with 24 images to approximately 4.5 seconds with larger batches, indicating potential resource contention or network bandwidth limitations at higher scales. Interestingly, the 200-parallel configuration shows slightly better performance than the 100-parallel configuration in terms of median upload time, suggesting possible optimization in the connection pooling or resource allocation at larger scales. The relatively small difference between mean and median values in the 24-image configurations indicates a more predictable performance at lower parallel loads, while the larger spreads in the 100 and 200 image configurations suggest more variable performance under heavy load.
\begin{figure}[ht]
      \centering
      \includegraphics[width=6cm,height=6cm,keepaspectratio]{images/measurements_cloud/image_upload_time.png}
      \caption{Image upload time.}
      \label{image-upload-time}
\end{figure}

\subsubsection{Presigned URL Request Time Analysis}
The presigned URL request time analysis reveals a clear scaling pattern, with request times increasing proportionally with the number of parallel operations. The minimum request times show a gradual increase from 0.12 seconds with 5 parallel requests to 0.82 seconds with 200 parallel requests, indicating growing overhead in the AWS authentication and URL generation system. The maximum request times demonstrate more pronounced scaling effects, reaching nearly 3 seconds for the 200-parallel configuration, which suggests potential bottlenecks in the URL generation service under high concurrent loads. The mean request times maintain a relatively linear relationship with the number of parallel requests, increasing from 0.143 seconds to 1.354 seconds as parallelism scales up. The median values closely track the means in most configurations, indicating a fairly normal distribution of request times without significant outliers. Most notably, the spread between minimum and maximum times widens considerably at higher parallelism, suggesting decreased predictability in request latency under heavy load.
\begin{figure}[ht]
      \centering
      \includegraphics[width=6cm,height=6cm,keepaspectratio]{images/measurements_cloud/presigned_url_request_time.png}
      \caption{Presigned URL request time.}
      \label{presigned-url-request-time}
\end{figure}

\subsection{System Accuracy}
The system's accuracy is evaluated based on the following metrics:
\begin{itemize}
      \item \textbf{Face Detection Accuracy:} The system's ability to detect faces in video streams accurately.
      \item \textbf{Person Tracking Accuracy:} The system's ability to track individuals across multiple camera views.
      \item \textbf{Alarm Trigger Accuracy:} The system's ability to trigger an alarm upon detecting an unknown face.
      \item \textbf{Cloud Processing Accuracy:} The system's ability to minimize cloud processing costs.
      \item \textbf{Real-time Monitoring Accuracy:} The system's ability to provide real-time video stream monitoring.
\end{itemize}

\subsubsection{Test Setup}

System Used:\\
\textbf{CPU:} AMD Ryzen 9 3900X 12-Core $\approx$ 4.10GHz\\
\textbf{GPU:} NVIDIA GeForce RTX 3080\\
\textbf{RAM:} 32GB\\
\textbf{OS:} Windows 11\\
System Performance:\\
\textbf{CPU:} 25\%-45\%\\
\textbf{GPU:} $\approx$ 80\%\\
\textbf{RAM:} 12GB
\subsubsection{Methodology:}
At first we tested 1 webcam + the 6 video feed from the WiseNet dataset. We let the whole video play without uploading any know faces.
After we moved the uploaded Faces from the unknown folder to the known folder and let the video play again.
YOLOv8n-face was used for face detection and tracking.
\subsubsection{Face Detection Accuracy}
After the first test we had 37 unknown faces triggering the alarm with 90\% of this images were actually faces.\\
After the second test we had 5 new unknown faces triggering the alarm but only 20\% of this images were actually faces.\\

\subsubsection{Alarm Trigger Accuracy}
At the first test were we had 37 unknown faces all of them triggered the alarm.\\
At the second test were we had 25 unknown faces only 11 of them triggered the alarm.\\

\subsubsection{Person Tracking Accuracy}
The person tracking mostly worked with some difficulties when there work multiple people close together.\\
The tracking across multiple camera views worked only sometimes.

\subsubsection{Cloud Processing Accuracy}
<<<<<<< HEAD
During the full testing around 1000 aws Rekognition requests were made. Each Test took around 20 minutes.\\
\begin{figure}[ht]
      \centering
      \includegraphics[width=1\linewidth]{images/aws_rekognition.png}
      \caption{AWS Rekognition requests.}
      \label{fig:aws-rekognition}
\end{figure}
=======
There were no images uploaded without at least one unkown preson in the frames at the time, but
sometime we had a delay detecting a know person and uploading the image to the cloud.
Which resulted in a inaccurate frame uploaded to the cloud where the person was not in the frame anymore.

>>>>>>> 1abd4ce1

\subsubsection{Real-time Monitoring Accuracy}
The webcam and the simulated cameras did run at around 15 fps.

\section{Shortcomings}

\begin{itemize}
      \item \textbf{Performance:} The system's performance is limited by the processing power of the edge device, resulting in reduced frame rates for multiple video streams.
            A dedicated GPU is required for optimal performance.
      \item \textbf{Scalability:} The system's scalability is limited by the edge device's processing capabilities, with performance degradation at higher parallel processing loads.
      \item \textbf{Reliability:} Sometime not only faces are uploaded to the cloud, but also the back of the person. Or even send the images where the person is out of the frame.
\end{itemize}


\end{document}<|MERGE_RESOLUTION|>--- conflicted
+++ resolved
@@ -378,7 +378,6 @@
 The tracking across multiple camera views worked only sometimes.
 
 \subsubsection{Cloud Processing Accuracy}
-<<<<<<< HEAD
 During the full testing around 1000 aws Rekognition requests were made. Each Test took around 20 minutes.\\
 \begin{figure}[ht]
       \centering
@@ -386,12 +385,6 @@
       \caption{AWS Rekognition requests.}
       \label{fig:aws-rekognition}
 \end{figure}
-=======
-There were no images uploaded without at least one unkown preson in the frames at the time, but
-sometime we had a delay detecting a know person and uploading the image to the cloud.
-Which resulted in a inaccurate frame uploaded to the cloud where the person was not in the frame anymore.
-
->>>>>>> 1abd4ce1
 
 \subsubsection{Real-time Monitoring Accuracy}
 The webcam and the simulated cameras did run at around 15 fps.
